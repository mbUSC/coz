--- conflicted
+++ resolved
@@ -1,18 +1,9 @@
-<<<<<<< HEAD
 ROOT = ../..
 TARGETS = pca
 LIBS = pthread dl
 ARGS = > /dev/null
-=======
-TEST_ROOT = ..
-LIBS = pthread
-ARGS =
-<<<<<<< HEAD
->>>>>>> 4d5628d162b7cdfa13645b696cfc187126b21929
 
 include $(ROOT)/common.mk
-=======
->>>>>>> 4d5628d1
 
 test:: pca
 	LD_PRELOAD=$(ROOT)/libcausal.so ./pca $(ARGS)